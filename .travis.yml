env:
  global:
<<<<<<< HEAD
    - CC_TEST_REPORTER_ID=b2b9246d8ddc35c6ddd5c683518cd97e3eab506d9f56f16194af7092537229b7
=======
    - CC_TEST_REPORTER_ID=ddd9a311ee312287c63200b8ab887053bb39bae63f4cc15b1a873f9ac3fee7cf
>>>>>>> 6718d53a
language: python
email:
    recipients:
      - lmalina@cern.ch
    on_success: always
    on_failure: always
python:
 - "3.6"
before_script:
  - curl -L https://codeclimate.com/downloads/test-reporter/test-reporter-latest-linux-amd64 > ./cc-test-reporter
  - chmod +x ./cc-test-reporter
  - ./cc-test-reporter before-build
script:
 - pytest --cov-report xml --cov=omc3 tests/unit tests/accuracy
<<<<<<< HEAD
after_script:
  - ./cc-test-reporter after-build --exit-code $TRAVIS_TEST_RESULT
=======
 - travis-sphinx build --source=doc/ --nowarn
after_script:
  - ./cc-test-reporter after-build --exit-code $TRAVIS_TEST_RESULT
after_success:
 - travis-sphinx deploy
>>>>>>> 6718d53a
<|MERGE_RESOLUTION|>--- conflicted
+++ resolved
@@ -1,10 +1,6 @@
 env:
   global:
-<<<<<<< HEAD
     - CC_TEST_REPORTER_ID=b2b9246d8ddc35c6ddd5c683518cd97e3eab506d9f56f16194af7092537229b7
-=======
-    - CC_TEST_REPORTER_ID=ddd9a311ee312287c63200b8ab887053bb39bae63f4cc15b1a873f9ac3fee7cf
->>>>>>> 6718d53a
 language: python
 email:
     recipients:
@@ -19,13 +15,8 @@
   - ./cc-test-reporter before-build
 script:
  - pytest --cov-report xml --cov=omc3 tests/unit tests/accuracy
-<<<<<<< HEAD
-after_script:
-  - ./cc-test-reporter after-build --exit-code $TRAVIS_TEST_RESULT
-=======
  - travis-sphinx build --source=doc/ --nowarn
 after_script:
   - ./cc-test-reporter after-build --exit-code $TRAVIS_TEST_RESULT
 after_success:
- - travis-sphinx deploy
->>>>>>> 6718d53a
+ - travis-sphinx deploy